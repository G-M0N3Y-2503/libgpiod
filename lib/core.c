--- conflicted
+++ resolved
@@ -398,13 +398,6 @@
 	return line->info_flags & GPIOLINE_FLAG_OPEN_SOURCE;
 }
 
-<<<<<<< HEAD
-=======
-bool gpiod_line_needs_update(struct gpiod_line *line GPIOD_UNUSED)
-{
-	return false;
-}
-
 static int line_info_v2_to_info_flags(struct gpio_v2_line_info *info)
 {
 	int iflags = 0;
@@ -427,7 +420,6 @@
 	return iflags;
 }
 
->>>>>>> bf9d5144
 int gpiod_line_update(struct gpiod_line *line)
 {
 	struct gpio_v2_line_info info;
